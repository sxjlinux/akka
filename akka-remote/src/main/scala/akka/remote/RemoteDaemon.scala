/**
 *  Copyright (C) 2009-2011 Typesafe Inc. <http://www.typesafe.com>
 */

package akka.remote

import akka.AkkaApplication
import akka.actor._
import akka.event.EventHandler
import akka.dispatch.{ Dispatchers, Future, PinnedDispatcher }
import akka.actor.Status._
import akka.util._
import akka.util.duration._
import akka.util.Helpers._
import akka.actor.DeploymentConfig._
import akka.serialization.{ Serialization, Serializer, ActorSerialization, Compression }
import Compression.LZF
import RemoteProtocol._
import RemoteDaemonMessageType._

import java.net.InetSocketAddress

import com.eaio.uuid.UUID

/**
 * @author <a href="http://jonasboner.com">Jonas Bon&#233;r</a>
 */
class Remote(val app: AkkaApplication) extends RemoteService {

  import app.config
  import app.AkkaConfig.DefaultTimeUnit

  val shouldCompressData = config.getBool("akka.remote.use-compression", false)
  val remoteDaemonAckTimeout = Duration(config.getInt("akka.remote.remote-daemon-ack-timeout", 30), DefaultTimeUnit).toMillis.toInt

  val hostname = app.hostname
  val port = app.port

  val remoteDaemonServiceName = "akka-remote-daemon".intern

  // FIXME configure computeGridDispatcher to what?
  val computeGridDispatcher = app.dispatcherFactory.newDispatcher("akka:compute-grid").build

  private[remote] lazy val remoteDaemonSupervisor = app.createActor(Props(
    OneForOneStrategy(List(classOf[Exception]), None, None))) // is infinite restart what we want?

  private[remote] lazy val remoteDaemon =
    new LocalActorRef(
<<<<<<< HEAD
      app,
      props = Props(new RemoteDaemon(this)).withDispatcher(app.dispatcherFactory.newPinnedDispatcher("Remote")).withSupervisor(remoteDaemonSupervisor),
      address = remoteDaemonServiceName,
=======
      props = Props(new RemoteDaemon).withDispatcher(new PinnedDispatcher()).withSupervisor(remoteDaemonSupervisor),
      givenAddress = Remote.remoteDaemonServiceName,
>>>>>>> c5ed2a8f
      systemService = true)

  private[remote] lazy val remoteClientLifeCycleHandler = app.createActor(Props(new Actor {
    def receive = {
      case RemoteClientError(cause, client, address) ⇒ client.shutdownClientModule()
      case RemoteClientDisconnected(client, address) ⇒ client.shutdownClientModule()
      case _                                         ⇒ //ignore other
    }
  }), "akka.cluster.RemoteClientLifeCycleListener")

  lazy val eventStream = new NetworkEventStream(app)

  lazy val server: RemoteSupport = {
    val remote = new akka.remote.netty.NettyRemoteSupport(app)
    remote.start(hostname, port)
    remote.register(remoteDaemonServiceName, remoteDaemon)
    remote.addListener(eventStream.channel)
    remote.addListener(remoteClientLifeCycleHandler)
    // TODO actually register this provider in app in remote mode
    //app.provider.register(ActorRefProvider.RemoteProvider, new RemoteActorRefProvider)
    remote
  }

  lazy val address = server.address

  def start() {
    val triggerLazyServerVal = address.toString
    app.eventHandler.info(this, "Starting remote server on [%s]".format(triggerLazyServerVal))
  }

  def uuidProtocolToUuid(uuid: UuidProtocol): UUID = new UUID(uuid.getHigh, uuid.getLow)

  def uuidToUuidProtocol(uuid: UUID): UuidProtocol =
    UuidProtocol.newBuilder
      .setHigh(uuid.getTime)
      .setLow(uuid.getClockSeqAndNode)
      .build
}

/**
 * Internal "daemon" actor for cluster internal communication.
 *
 * It acts as the brain of the cluster that responds to cluster events (messages) and undertakes action.
 *
 * @author <a href="http://jonasboner.com">Jonas Bon&#233;r</a>
 */
class RemoteDaemon(val remote: Remote) extends Actor {

  import remote._

  override def preRestart(reason: Throwable, msg: Option[Any]) {
    app.eventHandler.debug(this, "RemoteDaemon failed due to [%s] restarting...".format(reason))
  }

  def receive: Actor.Receive = {
    case message: RemoteDaemonMessageProtocol ⇒
      app.eventHandler.debug(this,
        "Received command [\n%s] to RemoteDaemon on [%s]".format(message, app.nodename))

      message.getMessageType match {
        case USE                    ⇒ handleUse(message)
        case RELEASE                ⇒ handleRelease(message)
        // case STOP                   ⇒ cluster.shutdown()
        // case DISCONNECT             ⇒ cluster.disconnect()
        // case RECONNECT              ⇒ cluster.reconnect()
        // case RESIGN                 ⇒ cluster.resign()
        // case FAIL_OVER_CONNECTIONS  ⇒ handleFailover(message)
        case FUNCTION_FUN0_UNIT     ⇒ handle_fun0_unit(message)
        case FUNCTION_FUN0_ANY      ⇒ handle_fun0_any(message)
        case FUNCTION_FUN1_ARG_UNIT ⇒ handle_fun1_arg_unit(message)
        case FUNCTION_FUN1_ARG_ANY  ⇒ handle_fun1_arg_any(message)
        //TODO: should we not deal with unrecognized message types?
      }

    case unknown ⇒ app.eventHandler.warning(this, "Unknown message [%s]".format(unknown))
  }

  def handleUse(message: RemoteProtocol.RemoteDaemonMessageProtocol) {
    try {
      if (message.hasActorAddress) {

        val actorFactoryBytes =
          if (shouldCompressData) LZF.uncompress(message.getPayload.toByteArray)
          else message.getPayload.toByteArray

        val actorFactory =
          app.serialization.deserialize(actorFactoryBytes, classOf[() ⇒ Actor], None) match {
            case Left(error)     ⇒ throw error
            case Right(instance) ⇒ instance.asInstanceOf[() ⇒ Actor]
          }

        val actorAddress = message.getActorAddress
        val newActorRef = app.createActor(Props(creator = actorFactory), actorAddress)

        remote.server.register(actorAddress, newActorRef)

      } else {
        app.eventHandler.error(this, "Actor 'address' is not defined, ignoring remote daemon command [%s]".format(message))
      }

      reply(Success(address.toString))
    } catch {
      case error: Throwable ⇒
        reply(Failure(error))
        throw error
    }
  }

  def handleRelease(message: RemoteProtocol.RemoteDaemonMessageProtocol) {
    // FIXME implement handleRelease without Cluster

    // if (message.hasActorUuid) {
    //   cluster.actorAddressForUuid(uuidProtocolToUuid(message.getActorUuid)) foreach { address ⇒
    //     cluster.release(address)
    //   }
    // } else if (message.hasActorAddress) {
    //   cluster release message.getActorAddress
    // } else {
    //   EventHandler.warning(this,
    //     "None of 'uuid' or 'actorAddress'' is specified, ignoring remote cluster daemon command [%s]".format(message))
    // }
  }

  def handle_fun0_unit(message: RemoteProtocol.RemoteDaemonMessageProtocol) {
    new LocalActorRef(app,
      Props(
        context ⇒ {
          case f: Function0[_] ⇒ try { f() } finally { context.self.stop() }
        }).copy(dispatcher = computeGridDispatcher), newUuid.toString, systemService = true) ! payloadFor(message, classOf[Function0[Unit]])
  }

  def handle_fun0_any(message: RemoteProtocol.RemoteDaemonMessageProtocol) {
    new LocalActorRef(app,
      Props(
        context ⇒ {
          case f: Function0[_] ⇒ try { reply(f()) } finally { context.self.stop() }
        }).copy(dispatcher = computeGridDispatcher), newUuid.toString, systemService = true) forward payloadFor(message, classOf[Function0[Any]])
  }

  def handle_fun1_arg_unit(message: RemoteProtocol.RemoteDaemonMessageProtocol) {
    new LocalActorRef(app,
      Props(
        context ⇒ {
          case (fun: Function[_, _], param: Any) ⇒ try { fun.asInstanceOf[Any ⇒ Unit].apply(param) } finally { context.self.stop() }
        }).copy(dispatcher = computeGridDispatcher), newUuid.toString, systemService = true) ! payloadFor(message, classOf[Tuple2[Function1[Any, Unit], Any]])
  }

  def handle_fun1_arg_any(message: RemoteProtocol.RemoteDaemonMessageProtocol) {
    new LocalActorRef(app,
      Props(
        context ⇒ {
          case (fun: Function[_, _], param: Any) ⇒ try { reply(fun.asInstanceOf[Any ⇒ Any](param)) } finally { context.self.stop() }
        }).copy(dispatcher = computeGridDispatcher), newUuid.toString, systemService = true) forward payloadFor(message, classOf[Tuple2[Function1[Any, Any], Any]])
  }

  def handleFailover(message: RemoteProtocol.RemoteDaemonMessageProtocol) {
    // val (from, to) = payloadFor(message, classOf[(InetSocketremoteDaemonServiceName, InetSocketremoteDaemonServiceName)])
    // cluster.failOverClusterActorRefConnections(from, to)
  }

  private def payloadFor[T](message: RemoteDaemonMessageProtocol, clazz: Class[T]): T = {
    app.serialization.deserialize(message.getPayload.toByteArray, clazz, None) match {
      case Left(error)     ⇒ throw error
      case Right(instance) ⇒ instance.asInstanceOf[T]
    }
  }
}<|MERGE_RESOLUTION|>--- conflicted
+++ resolved
@@ -46,14 +46,9 @@
 
   private[remote] lazy val remoteDaemon =
     new LocalActorRef(
-<<<<<<< HEAD
       app,
       props = Props(new RemoteDaemon(this)).withDispatcher(app.dispatcherFactory.newPinnedDispatcher("Remote")).withSupervisor(remoteDaemonSupervisor),
-      address = remoteDaemonServiceName,
-=======
-      props = Props(new RemoteDaemon).withDispatcher(new PinnedDispatcher()).withSupervisor(remoteDaemonSupervisor),
-      givenAddress = Remote.remoteDaemonServiceName,
->>>>>>> c5ed2a8f
+      givenAddress = remoteDaemonServiceName,
       systemService = true)
 
   private[remote] lazy val remoteClientLifeCycleHandler = app.createActor(Props(new Actor {
