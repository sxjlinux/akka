--- conflicted
+++ resolved
@@ -73,17 +73,10 @@
              <New id="AkkaRestHandler" class="org.eclipse.jetty.servlet.ServletContextHandler">
                <Set name="contextPath">/</Set>
                <Call name="addServlet">
-<<<<<<< HEAD
 	             <Arg>akka.comet.AkkaServlet</Arg>
 	             <Arg>/*</Arg>
 	           </Call>
 	         </New>
-=======
-                     <Arg>se.scalablesolutions.akka.comet.AkkaServlet</Arg>
-                     <Arg>/*</Arg>
-                   </Call>
-                 </New>
->>>>>>> f6547b1b
            </Item>
            <Item>
              <New id="DefaultHandler" class="org.eclipse.jetty.server.handler.DefaultHandler"/>
