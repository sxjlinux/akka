/**
 * Copyright (C) 2009-2018 Lightbend Inc. <https://www.lightbend.com>
 */

package akka

import java.io.{FileInputStream, InputStreamReader}
import java.util.Properties

import com.typesafe.sbt.pgp.PgpKeys.publishSigned
import sbt.Keys._
import sbt._
import sbtwhitesource.WhiteSourcePlugin

import scala.collection.breakOut

object AkkaBuild {

  val enableMiMa = true

  val parallelExecutionByDefault = false // TODO: enable this once we're sure it does not break things

  lazy val buildSettings = Dependencies.Versions ++ Seq(
    organization := "com.typesafe.akka",
    // use the same value as in the build scope, so it can be overriden by stampVersion
    version := (version in ThisBuild).value)

  lazy val rootSettings = parentSettings
  /* FIXME original:
    Release.settings ++
    UnidocRoot.akkaSettings ++
    Formatting.formatSettings ++
    Protobuf.settings ++ Seq(
<<<<<<< HEAD
      parallelExecution in GlobalScope := System.getProperty("akka.parallelExecution", parallelExecutionByDefault.toString).toBoolean)
      */

  val dontPublishSettings = Seq(
    publishSigned := (),
    publish := (),
    publishArtifact in Compile := false,
    WhiteSourcePlugin.autoImport.whitesourceIgnore := true
  )

  val dontPublishDocsSettings = Seq(
    sources in doc in Compile := List())

  lazy val parentSettings = Seq(
    publishArtifact := false) ++ dontPublishSettings

=======
      parallelExecution in GlobalScope := System.getProperty("akka.parallelExecution", parallelExecutionByDefault.toString).toBoolean,
      version in ThisBuild := "2.5-SNAPSHOT"
    )
>>>>>>> 43dc381d

  lazy val mayChangeSettings = Seq(
    description := """|This module of Akka is marked as
                      |'may change', which means that it is in early
                      |access mode, which also means that it is not covered
                      |by commercial support. An module marked 'may change' doesn't
                      |have to obey the rule of staying binary compatible
                      |between minor releases. Breaking API changes may be
                      |introduced in minor releases without notice as we
                      |refine and simplify based on your feedback. Additionally
                      |such a module may be dropped in major releases
                      |without prior deprecation.
                      |""".stripMargin)

  val (mavenLocalResolver, mavenLocalResolverSettings) =
    System.getProperty("akka.build.M2Dir") match {
      case null ⇒ (Resolver.mavenLocal, Seq.empty)
      case path ⇒
        // Maven resolver settings
        def deliverPattern(outputPath: File): String =
          (outputPath / "[artifact]-[revision](-[classifier]).[ext]").absolutePath

        val resolver = Resolver.file("user-publish-m2-local", new File(path))
        (resolver, Seq(
          otherResolvers := resolver :: publishTo.value.toList
          /*  FIXME seems to need much more things now...
          publishM2Configuration := Classpaths.publishConfig(
            publishMavenStyle.value,
            deliverPattern(crossTarget.value),
            if (isSnapshot.value) "integration" else "release",
            ivyConfigurations.value.map(c => ConfigRef(c.name)).toVector,
            artifacts = packagedArtifacts.value.toVector,
            resolverName = resolver.name,
            checksums = checksums.in(publishM2).value.toVector,
            logging = ivyLoggingLevel.value,
            overwrite = true))
            */
        ))
    }

  lazy val resolverSettings = {
    // should we be allowed to use artifacts published to the local maven repository
    if (System.getProperty("akka.build.useLocalMavenResolver", "false").toBoolean)
      Seq(resolvers += mavenLocalResolver)
    else Seq.empty
  } ++ {
    // should we be allowed to use artifacts from sonatype snapshots
    if (System.getProperty("akka.build.useSnapshotSonatypeResolver", "false").toBoolean)
      Seq(resolvers += Resolver.sonatypeRepo("snapshots"))
    else Seq.empty
  } ++ Seq(
    pomIncludeRepository := (_ ⇒ false) // do not leak internal repositories during staging
  )

  private def allWarnings: Boolean = System.getProperty("akka.allwarnings", "false").toBoolean

  lazy val defaultSettings = resolverSettings ++
    TestExtras.Filter.settings ++
    // Protobuf.settings ++ // FIXME
    Seq[Setting[_]](
      // compile options
      scalacOptions in Compile ++= Seq("-encoding", "UTF-8", "-target:jvm-1.8", "-feature", "-unchecked", "-Xlog-reflective-calls", "-Xlint"),
      scalacOptions in Compile ++= (if (allWarnings) Seq("-deprecation") else Nil),
      scalacOptions in Test := (scalacOptions in Test).value.filterNot(opt ⇒
        opt == "-Xlog-reflective-calls" || opt.contains("genjavadoc")),
      // -XDignore.symbol.file suppresses sun.misc.Unsafe warnings
      javacOptions in compile ++= Seq("-encoding", "UTF-8", "-source", "1.8", "-target", "1.8", "-Xlint:unchecked", "-XDignore.symbol.file"),
      javacOptions in compile ++= (if (allWarnings) Seq("-Xlint:deprecation") else Nil),
      javacOptions in doc ++= Seq(),

      crossVersion := CrossVersion.binary,

      ivyLoggingLevel in ThisBuild := UpdateLogging.Quiet,

      licenses := Seq(("Apache License, Version 2.0", url("http://www.apache.org/licenses/LICENSE-2.0"))),
      homepage := Some(url("http://akka.io/")),

      apiURL := Some(url(s"http://doc.akka.io/api/akka/${version.value}")),

      initialCommands :=
        """|import language.postfixOps
         |import akka.actor._
         |import ActorDSL._
         |import scala.concurrent._
         |import com.typesafe.config.ConfigFactory
         |import scala.concurrent.duration._
         |import akka.util.Timeout
         |var config = ConfigFactory.parseString("akka.stdout-loglevel=INFO,akka.loglevel=DEBUG,pinned{type=PinnedDispatcher,executor=thread-pool-executor,throughput=1000}")
         |var remoteConfig = ConfigFactory.parseString("akka.remote.netty{port=0,use-dispatcher-for-io=akka.actor.default-dispatcher,execution-pool-size=0},akka.actor.provider=remote").withFallback(config)
         |var system: ActorSystem = null
         |implicit def _system = system
         |def startSystem(remoting: Boolean = false) { system = ActorSystem("repl", if(remoting) remoteConfig else config); println("don’t forget to system.terminate()!") }
         |implicit def ec = system.dispatcher
         |implicit val timeout = Timeout(5 seconds)
         |""".stripMargin,

      /**
       * Test settings
       */
      fork in Test := true,

      // default JVM config for tests
      javaOptions in Test ++= {
        val defaults = Seq(
          // ## core memory settings
          "-XX:+UseG1GC",
          // most tests actually don't really use _that_ much memory (>1g usually)
          // twice used (and then some) keeps G1GC happy - very few or to no full gcs
          "-Xms3g", "-Xmx3g",
          // increase stack size (todo why?)
          "-Xss2m",

          // ## extra memory/gc tuning
          // this breaks jstat, but could avoid costly syncs to disc see http://www.evanjones.ca/jvm-mmap-pause.html
          "-XX:+PerfDisableSharedMem",
          // tell G1GC that we would be really happy if all GC pauses could be kept below this as higher would
          // likely start causing test failures in timing tests
          "-XX:MaxGCPauseMillis=300",
          // nio direct memory limit for artery/aeron (probably)
          "-XX:MaxDirectMemorySize=256m",

          // faster random source
          "-Djava.security.egd=file:/dev/./urandom")

        if (sys.props.contains("akka.ci-server")) {
          if (isJDK9)
            defaults ++ Seq("-Xlog:gc", "-Xlog:gc*")
          else
            defaults ++ Seq("-XX:+PrintGCTimeStamps", "-XX:+PrintGCDetails")
        }
        else
          defaults
      },

      // all system properties passed to sbt prefixed with "akka." will be passed on to the forked jvms as is
      javaOptions in Test := {
        val base = (javaOptions in Test).value
        val akkaSysProps: Seq[String] =
          sys.props.filter(_._1.startsWith("akka"))
            .map { case (key, value) ⇒ s"-D$key=$value" }(breakOut)

        base ++ akkaSysProps
      },

      // with forked tests the working directory is set to each module's home directory
      // rather than the Akka root, some tests depend on Akka root being working dir, so reset
      baseDirectory in test := file(System.getProperty("user.dir")),

      parallelExecution in Test := System.getProperty("akka.parallelExecution", parallelExecutionByDefault.toString).toBoolean,
      logBuffered in Test := System.getProperty("akka.logBufferedTests", "false").toBoolean,

      // show full stack traces and test case durations
      testOptions in Test += Tests.Argument("-oDF")) ++
      mavenLocalResolverSettings ++
      docLintingSettings

  lazy val docLintingSettings = Seq(
    javacOptions in compile ++= Seq("-Xdoclint:none"),
    javacOptions in test ++= Seq("-Xdoclint:none"),
    javacOptions in doc ++= Seq("-Xdoclint:none"))

  def loadSystemProperties(fileName: String): Unit = {
    import scala.collection.JavaConverters._
    val file = new File(fileName)
    if (file.exists()) {
      println("Loading system properties from file `" + fileName + "`")
      val in = new InputStreamReader(new FileInputStream(file), "UTF-8")
      val props = new Properties
      props.load(in)
      in.close()
      sys.props ++ props.asScala
    }
  }

  def majorMinor(version: String): Option[String] = """\d+\.\d+""".r.findFirstIn(version)

  private def isJDK9 = {
    val jdkVersion: String = System.getProperty("java.version")
    jdkVersion startsWith "9"
  }
}<|MERGE_RESOLUTION|>--- conflicted
+++ resolved
@@ -30,29 +30,10 @@
     Release.settings ++
     UnidocRoot.akkaSettings ++
     Formatting.formatSettings ++
-    Protobuf.settings ++ Seq(
-<<<<<<< HEAD
-      parallelExecution in GlobalScope := System.getProperty("akka.parallelExecution", parallelExecutionByDefault.toString).toBoolean)
-      */
-
-  val dontPublishSettings = Seq(
-    publishSigned := (),
-    publish := (),
-    publishArtifact in Compile := false,
-    WhiteSourcePlugin.autoImport.whitesourceIgnore := true
-  )
-
-  val dontPublishDocsSettings = Seq(
-    sources in doc in Compile := List())
-
-  lazy val parentSettings = Seq(
-    publishArtifact := false) ++ dontPublishSettings
-
-=======
+    Protobuf.settings */ ++ Seq(
       parallelExecution in GlobalScope := System.getProperty("akka.parallelExecution", parallelExecutionByDefault.toString).toBoolean,
       version in ThisBuild := "2.5-SNAPSHOT"
     )
->>>>>>> 43dc381d
 
   lazy val mayChangeSettings = Seq(
     description := """|This module of Akka is marked as
