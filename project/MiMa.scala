--- conflicted
+++ resolved
@@ -45,13 +45,10 @@
 
         case "2.12" ⇒
           akka24WithScala212 ++ akka25Versions
-<<<<<<< HEAD
-=======
 
         case v if v.startsWith("2.13") =>
           // no Akka released for 2.13 yet, no jars to check BC against
           Seq.empty
->>>>>>> 8417e704
       }
     }
 
