/**
 * Copyright (C) 2016-2018 Lightbend Inc. <https://www.lightbend.com>
 */
<<<<<<< HEAD
/*  FIXME; this supposedly is the new way: https://github.com/sbt/sbt/blob/v1.0.1/build.sbt#L554-L562
=======

>>>>>>> 43dc381d
package akka

import sbt._
import sbt.Keys._
import java.io.File
import com.typesafe.sbt.pgp.PgpKeys.publishSigned
import sbtunidoc.BaseUnidocPlugin.autoImport.unidoc
import com.lightbend.paradox.sbt.ParadoxKeys

object Release extends ParadoxKeys {
  val releaseDirectory = SettingKey[File]("release-directory")

  lazy val settings: Seq[Setting[_]] = commandSettings ++ Seq(
    releaseDirectory := crossTarget.value / "release")

  lazy val commandSettings = Seq(
    commands += buildReleaseCommand)

  def buildReleaseCommand = Command.command("buildRelease") { state ⇒
    val extracted = Project.extract(state)
    val release = extracted.get(releaseDirectory)
    val releaseVersion = extracted.get(version)
    val projectRef = extracted.get(thisProjectRef)
    val repo = extracted.get(Publish.defaultPublishTo)
    val state1 = extracted.runAggregated(publishSigned in projectRef, state)
    // Make sure you set "-Dakka.genjavadoc.enabled=true" otherwise no
    // japi will be generated and this following match will fail:
    val (state2, Seq(japi, api)) = extracted.runTask(unidoc in Compile, state1)
    val (state3, docs) = extracted.runTask(paradox in ProjectRef(projectRef.build, "akka-docs") in Compile, state2)

    IO.delete(release)
    IO.createDirectory(release)
    IO.copyDirectory(repo, release / "releases")
    IO.copyDirectory(api, release / "api" / "akka" / releaseVersion)
    IO.copyDirectory(japi, release / "japi" / "akka" / releaseVersion)
    IO.copyDirectory(docs, release / "docs" / "akka" / releaseVersion)

    state3
  }

}
*/<|MERGE_RESOLUTION|>--- conflicted
+++ resolved
@@ -1,11 +1,8 @@
 /**
  * Copyright (C) 2016-2018 Lightbend Inc. <https://www.lightbend.com>
  */
-<<<<<<< HEAD
 /*  FIXME; this supposedly is the new way: https://github.com/sbt/sbt/blob/v1.0.1/build.sbt#L554-L562
-=======
 
->>>>>>> 43dc381d
 package akka
 
 import sbt._
