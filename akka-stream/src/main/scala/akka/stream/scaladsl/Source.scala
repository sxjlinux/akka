--- conflicted
+++ resolved
@@ -328,15 +328,8 @@
    */
   def empty[T]: Source[T, NotUsed] = _empty
   private[this] val _empty: Source[Nothing, NotUsed] =
-<<<<<<< HEAD
-    fromGraph(new PublisherSource[Nothing](
-      EmptyPublisher,
-      DefaultAttributes.emptySource,
-      shape("EmptySource")))
-=======
     Source.fromGraph(EmptySource)
 
->>>>>>> acb8f097
   /**
    * Create a `Source` which materializes a [[scala.concurrent.Promise]] which controls what element
    * will be emitted by the Source.
